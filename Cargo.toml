[package]
name = "neoman"
version = "0.1.0"
authors = ["Mustafa Zaki Assagaf <mustafa.segf@gmail.com>"]
license = "MIT"
edition = "2021"

[dependencies]
crossterm = "0.26.1"
cursorvec = "0.2.0"
lazy_static = "1.4.0"
ratatui = { version = "0.22.0", features = ["all-widgets"] }
<<<<<<< HEAD
tui = { package = "ratatui", version = "0.21.0" }
tui-tree-widget = { git = "https://github.com/mustafasegf/tui-rs-tree-widget", branch = "feature-ratatui", features = ["ratatui"] }
=======
tracing = "0.1.37"
tracing-subscriber = "0.3.17"
tui = { package = "ratatui", version = "0.21.0" }
>>>>>>> 026543b0
<|MERGE_RESOLUTION|>--- conflicted
+++ resolved
@@ -10,11 +10,7 @@
 cursorvec = "0.2.0"
 lazy_static = "1.4.0"
 ratatui = { version = "0.22.0", features = ["all-widgets"] }
-<<<<<<< HEAD
-tui = { package = "ratatui", version = "0.21.0" }
-tui-tree-widget = { git = "https://github.com/mustafasegf/tui-rs-tree-widget", branch = "feature-ratatui", features = ["ratatui"] }
-=======
 tracing = "0.1.37"
 tracing-subscriber = "0.3.17"
 tui = { package = "ratatui", version = "0.21.0" }
->>>>>>> 026543b0
+tui-tree-widget = { git = "https://github.com/mustafasegf/tui-rs-tree-widget", branch = "feature-ratatui", features = ["ratatui"] }